/*
 *      Copyright (C) 2005-2010 Team XBMC
 *      http://www.xbmc.org
 *
 *  This Program is free software; you can redistribute it and/or modify
 *  it under the terms of the GNU General Public License as published by
 *  the Free Software Foundation; either version 2, or (at your option)
 *  any later version.
 *
 *  This Program is distributed in the hope that it will be useful,
 *  but WITHOUT ANY WARRANTY; without even the implied warranty of
 *  MERCHANTABILITY or FITNESS FOR A PARTICULAR PURPOSE. See the
 *  GNU General Public License for more details.
 *
 *  You should have received a copy of the GNU General Public License
 *  along with XBMC; see the file COPYING.  If not, write to
 *  the Free Software Foundation, 675 Mass Ave, Cambridge, MA 02139, USA.
 *  http://www.gnu.org/copyleft/gpl.html
 *
 */

#include "AudioLibrary.h"
#include "music/MusicDatabase.h"
#include "FileItem.h"
#include "Util.h"
#include "utils/URIUtils.h"
#include "music/tags/MusicInfoTag.h"
#include "music/Song.h"
#include "Application.h"
#include "filesystem/Directory.h"

using namespace MUSIC_INFO;
using namespace JSONRPC;
using namespace XFILE;

JSON_STATUS CAudioLibrary::GetArtists(const CStdString &method, ITransportLayer *transport, IClient *client, const CVariant &parameterObject, CVariant &result)
{
  CMusicDatabase musicdatabase;
  if (!musicdatabase.Open())
    return InternalError;

  int genreID = (int)parameterObject["genreid"].asInteger();

  // Add "artist" to "fields" array by default
  CVariant param = parameterObject;
  if (!param.isMember("fields"))
    param["fields"] = CVariant(CVariant::VariantTypeArray);
  param["fields"].append("artist");

  CFileItemList items;
  if (musicdatabase.GetArtistsNav("", items, genreID, false))
    HandleFileItemList("artistid", false, "artists", items, param, result);

  musicdatabase.Close();
  return OK;
}

JSON_STATUS CAudioLibrary::GetAlbums(const CStdString &method, ITransportLayer *transport, IClient *client, const CVariant &parameterObject, CVariant &result)
{
  CMusicDatabase musicdatabase;
  if (!musicdatabase.Open())
    return InternalError;

  int artistID  = (int)parameterObject["artistid"].asInteger();
  int genreID   = (int)parameterObject["genreid"].asInteger();
  int start     = (int)parameterObject["limits"]["start"].asInteger();
  int end       = (int)parameterObject["limits"]["end"].asInteger();
  if (end == 0)
    end = -1;

  CFileItemList items;
  if (musicdatabase.GetAlbumsNav("", items, genreID, artistID, start, end))
    HandleFileItemList("albumid", false, "albums", items, parameterObject, result);

  musicdatabase.Close();
  return OK;
}

JSON_STATUS CAudioLibrary::GetAlbumDetails(const CStdString &method, ITransportLayer *transport, IClient *client, const CVariant &parameterObject, CVariant &result)
{
  int albumID = (int)parameterObject["albumid"].asInteger();

  CMusicDatabase musicdatabase;
  if (!musicdatabase.Open())
    return InternalError;

  CAlbum album;
  if (!musicdatabase.GetAlbumInfo(albumID, album, NULL))
  {
    musicdatabase.Close();
    return InvalidParams;
  }

<<<<<<< HEAD
=======
  CVariant validFields;
  MakeFieldsList(parameterObject, validFields);

>>>>>>> fee62a4d
  CStdString path;
  musicdatabase.GetAlbumPath(albumID, path);

  CFileItemPtr m_albumItem( new CFileItem(path, album) );
  m_albumItem->SetLabel(album.strAlbum);
  CMusicDatabase::SetPropertiesFromAlbum(*m_albumItem, album);
  m_albumItem->SetMusicThumb();
  HandleFileItem("albumid", false, "albumdetails", m_albumItem, parameterObject, parameterObject["fields"], result, false);

  musicdatabase.Close();
  return OK;
}

JSON_STATUS CAudioLibrary::GetSongs(const CStdString &method, ITransportLayer *transport, IClient *client, const CVariant &parameterObject, CVariant &result)
{
  CMusicDatabase musicdatabase;
  if (!musicdatabase.Open())
    return InternalError;

  int artistID = (int)parameterObject["artistid"].asInteger();
  int albumID  = (int)parameterObject["albumid"].asInteger();
  int genreID  = (int)parameterObject["genreid"].asInteger();

  CFileItemList items;
  if (musicdatabase.GetSongsNav("", items, genreID, artistID, albumID))
    HandleFileItemList("songid", true, "songs", items, parameterObject, result);

  musicdatabase.Close();
  return OK;
}

JSON_STATUS CAudioLibrary::GetSongDetails(const CStdString &method, ITransportLayer *transport, IClient *client, const CVariant &parameterObject, CVariant &result)
{
  int idSong = (int)parameterObject["songid"].asInteger();

  CMusicDatabase musicdatabase;
  if (!musicdatabase.Open())
    return InternalError;

  CSong song;
  if (!musicdatabase.GetSongById(idSong, song))
  {
    musicdatabase.Close();
    return InvalidParams;
  }

<<<<<<< HEAD
  HandleFileItem("songid", false, "songdetails", CFileItemPtr( new CFileItem(song) ), parameterObject, parameterObject["fields"], result, false);
=======
  CVariant validFields;
  MakeFieldsList(parameterObject, validFields);
  HandleFileItem("songid", false, "songdetails", CFileItemPtr( new CFileItem(song) ), parameterObject, validFields, result, false);
>>>>>>> fee62a4d

  musicdatabase.Close();
  return OK;
}

JSON_STATUS CAudioLibrary::GetGenres(const CStdString &method, ITransportLayer *transport, IClient *client, const CVariant &parameterObject, CVariant &result)
{
  CMusicDatabase musicdatabase;
  if (!musicdatabase.Open())
    return InternalError;

  // Add "genre" to "fields" array by default
  CVariant param = parameterObject;
  if (!param.isMember("fields"))
    param["fields"] = CVariant(CVariant::VariantTypeArray);
  param["fields"].append("genre");

  CFileItemList items;
  if (musicdatabase.GetGenresNav("", items))
    HandleFileItemList("genreid", false, "genres", items, param, result);

  musicdatabase.Close();
  return OK;
}

JSON_STATUS CAudioLibrary::ScanForContent(const CStdString &method, ITransportLayer *transport, IClient *client, const CVariant &parameterObject, CVariant &result)
{
  g_application.getApplicationMessenger().ExecBuiltIn("updatelibrary(music)");
  return ACK;
}

bool CAudioLibrary::FillFileItem(const CStdString &strFilename, CFileItem &item)
{
  CMusicDatabase musicdatabase;
  bool status = false;
  if (!strFilename.empty() && !CDirectory::Exists(strFilename) && musicdatabase.Open())
  {
    CSong song;
    if (musicdatabase.GetSongByFileName(strFilename, song))
    {
      item = CFileItem(song);
      status = true;
    }

    musicdatabase.Close();
  }

  return status;
}

bool CAudioLibrary::FillFileItemList(const CVariant &parameterObject, CFileItemList &list)
{
  CMusicDatabase musicdatabase;
  bool success = false;

  if (musicdatabase.Open())
  {
    CStdString file       = parameterObject["file"].asString();
    int artistID          = (int)parameterObject["artistid"].asInteger();
    int albumID           = (int)parameterObject["albumid"].asInteger();
    int genreID           = (int)parameterObject["genreid"].asInteger();

    CFileItem fileItem;
    if (FillFileItem(file, fileItem))
    {
      success = true;
      list.Add(CFileItemPtr(new CFileItem(fileItem)));
    }

    if (artistID != -1 || albumID != -1 || genreID != -1)
      success |= musicdatabase.GetSongsNav("", list, genreID, artistID, albumID);

    int songID = (int)parameterObject["songid"].asInteger(-1);
    if (songID != -1)
    {
      CSong song;
      if (musicdatabase.GetSongById(songID, song))
      {
        list.Add(CFileItemPtr(new CFileItem(song)));
        success = true;
      }
    }

    musicdatabase.Close();
  }

  return success;
}<|MERGE_RESOLUTION|>--- conflicted
+++ resolved
@@ -91,12 +91,6 @@
     return InvalidParams;
   }
 
-<<<<<<< HEAD
-=======
-  CVariant validFields;
-  MakeFieldsList(parameterObject, validFields);
-
->>>>>>> fee62a4d
   CStdString path;
   musicdatabase.GetAlbumPath(albumID, path);
 
@@ -143,13 +137,7 @@
     return InvalidParams;
   }
 
-<<<<<<< HEAD
   HandleFileItem("songid", false, "songdetails", CFileItemPtr( new CFileItem(song) ), parameterObject, parameterObject["fields"], result, false);
-=======
-  CVariant validFields;
-  MakeFieldsList(parameterObject, validFields);
-  HandleFileItem("songid", false, "songdetails", CFileItemPtr( new CFileItem(song) ), parameterObject, validFields, result, false);
->>>>>>> fee62a4d
 
   musicdatabase.Close();
   return OK;

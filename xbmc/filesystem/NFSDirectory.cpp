--- conflicted
+++ resolved
@@ -197,16 +197,12 @@
         pItem->m_bIsFolder = false;
         pItem->m_dwSize = iSize;
       }
-<<<<<<< HEAD
 
       if (strName[0] == '.')
       {
         pItem->SetProperty("file:hidden", true);
       }
-      
-=======
       pItem->SetPath(path);
->>>>>>> 6d27f0fc
       items.Add(pItem);
     }
   }
